--- conflicted
+++ resolved
@@ -12,11 +12,9 @@
   
   frontend:
     image: surendergupta/mean-frontend:latest
-<<<<<<< HEAD
     environment:
       - API_URL=http://13.233.157.131/api/tutorials
-=======
->>>>>>> e608b743
+    image: surendergupta/mean-frontend:latest
     container_name: mean-frontend
     ports:
       - "8081:80"
